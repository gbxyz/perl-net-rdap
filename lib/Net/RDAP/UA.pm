--- conflicted
+++ resolved
@@ -27,7 +27,6 @@
     return bless($package->SUPER::new(%options), $package);
 }
 
-<<<<<<< HEAD
 sub request {
     my $self = shift;
 
@@ -38,18 +37,6 @@
     print STDERR $response->as_string."\n" if ($DEBUG);
 
     return $response;
-=======
-sub send_request {
-    my ($self, $req) = @_;
-
-    print STDERR $req->as_string if (exists($ENV{NET_RDAP_UA_DEBUG}));
-
-    my $res = $self->SUPER::send_request($req);
-
-    print STDERR $res->as_string if (exists($ENV{NET_RDAP_UA_DEBUG}));
-
-    return $res;
->>>>>>> cbce3dc6
 }
 
 #
